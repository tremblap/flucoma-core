--- conflicted
+++ resolved
@@ -75,13 +75,8 @@
     else if (buf.numFrames() != dataset.dims())
       return Error(WrongPointSize);
     RealVector point(dataset.dims());
-<<<<<<< HEAD
-    point = buf.samps(0, dataset.dims(), 0);
+    point <<= buf.samps(0, dataset.dims(), 0);
     return dataset.add(id, point) ? OK() : Error(DuplicateIdentifier);
-=======
-    point <<= buf.samps(0, dataset.dims(), 0);
-    return dataset.add(id, point) ? OK() : Error(DuplicateLabel);
->>>>>>> 57046c09
   }
 
   MessageResult<void> getPoint(string id, BufferPtr data) const
