--- conflicted
+++ resolved
@@ -24,26 +24,15 @@
 namespace fluid {
 namespace client {
 
-<<<<<<< HEAD
-using FloatUnderlyingType          = double;
-using LongUnderlyingType           = intptr_t; // signed int equal to pointer size, k thx
-using EnumUnderlyingType           = intptr_t;
-using BufferUnderlyingType         = std::shared_ptr<BufferAdaptor>;
-using InputBufferUnderlyingType    = std::shared_ptr<const BufferAdaptor>;
-using StringUnderlyingType         = std::string;
-using FloatArrayUnderlyingType     = std::vector<FloatUnderlyingType>;
-using LongArrayUnderlyingType      = std::vector<LongUnderlyingType>;
-using BufferArrayUnderlyingType    = std::vector<BufferUnderlyingType>;
-=======
 using FloatUnderlyingType = double;
 using LongUnderlyingType = index; // signed int equal to pointer size, k thx
 using EnumUnderlyingType = index;
 using BufferUnderlyingType = std::shared_ptr<BufferAdaptor>;
 using InputBufferUnderlyingType = std::shared_ptr<const BufferAdaptor>;
+using StringUnderlyingType = std::string;
 using FloatArrayUnderlyingType = std::vector<FloatUnderlyingType>;
 using LongArrayUnderlyingType = std::vector<LongUnderlyingType>;
 using BufferArrayUnderlyingType = std::vector<BufferUnderlyingType>;
->>>>>>> c03ae1a9
 using MagnitudePairsUnderlyingType = std::vector<std::pair<double, double>>;
 
 template <bool b>
@@ -69,7 +58,7 @@
       : ParamTypeBase(name, displayName), defaultValue(defaultVal)
   {}
   const index fixedSize = 1;
-  const type        defaultValue;
+  const type  defaultValue;
 };
 
 struct LongT : ParamTypeBase
@@ -80,7 +69,7 @@
       : ParamTypeBase(name, displayName), defaultValue(defaultVal)
   {}
   const index fixedSize = 1;
-  const type        defaultValue;
+  const type  defaultValue;
 };
 
 struct BufferT : ParamTypeBase
@@ -89,7 +78,7 @@
   constexpr BufferT(const char* name, const char* displayName)
       : ParamTypeBase(name, displayName)
   {}
-  const index    fixedSize = 1;
+  const index          fixedSize = 1;
   const std::nullptr_t defaultValue{nullptr};
 }; // no non-relational conditions for buffer?
 
@@ -100,29 +89,18 @@
   constexpr InputBufferT(const char* name, const char* displayName)
       : ParamTypeBase(name, displayName)
   {}
-  const index    fixedSize = 1;
+  const index          fixedSize = 1;
   const std::nullptr_t defaultValue{nullptr};
 };
 
 struct EnumT : ParamTypeBase
 {
-<<<<<<< HEAD
-  using type  = EnumUnderlyingType;
-  template <std::size_t... N>
-  constexpr EnumT(const char *name, const char *displayName, type defaultVal, const char (&... string)[N])
-      : ParamTypeBase(name, displayName)
-      ,  strings{string...}
-      , fixedSize(1)
-      , numOptions(sizeof...(N))
-      , defaultValue(defaultVal)
-=======
   using type = EnumUnderlyingType;
   template <index... N>
   constexpr EnumT(const char* name, const char* displayName, type defaultVal,
                   const char (&... string)[N])
       : ParamTypeBase(name, displayName), strings{string...}, fixedSize(1),
         numOptions(sizeof...(N)), defaultValue(defaultVal)
->>>>>>> c03ae1a9
   {
     static_assert(sizeof...(N) > 0, "Fluid Param: No enum strings supplied!");
     static_assert(sizeof...(N) <= 16,
@@ -137,12 +115,8 @@
   struct EnumConstraint
   {
     template <size_t Offset, size_t N, typename Tuple, typename Descriptor>
-<<<<<<< HEAD
-    constexpr void clamp(EnumUnderlyingType &v, Tuple&, Descriptor &d, Result*) const
-=======
-    constexpr void clamp(EnumUnderlyingType& v, Tuple& /*allParams*/, Descriptor& d,
-                         Result*) const
->>>>>>> c03ae1a9
+    constexpr void clamp(EnumUnderlyingType& v, Tuple& /*allParams*/,
+                         Descriptor&         d, Result*) const
     {
       auto& e = d.template get<N>();
       v = std::max<EnumUnderlyingType>(
@@ -152,12 +126,14 @@
 };
 
 
-//can I avoid making this constexpr and thus using std::string? Let's see;
+// can I avoid making this constexpr and thus using std::string? Let's see;
 struct StringT : ParamTypeBase
 {
   using type = StringUnderlyingType;
-  constexpr StringT(const char* name, const char *displayName): ParamTypeBase(name,displayName) {}
-  const char* defaultValue = "";
+  constexpr StringT(const char* name, const char* displayName)
+      : ParamTypeBase(name, displayName)
+  {}
+  const char*       defaultValue = "";
   const std::size_t fixedSize = 1;
 };
 
@@ -242,7 +218,7 @@
   constexpr FloatPairsArrayT(const char* name, const char* displayName)
       : ParamTypeBase(name, displayName)
   {}
-  const index         fixedSize{4};
+  const index               fixedSize{4};
   const FloatPairsArrayType defaultValue{0.0, 1.0, 1.0, 1.0};
 };
 
@@ -257,11 +233,7 @@
 struct ConstrainMaxFFTSize<false>
 {
   template <intptr_t N, typename T>
-<<<<<<< HEAD
-  intptr_t clamp(intptr_t x, T&) const
-=======
   index clamp(intptr_t x, T& /*constraints*/) const
->>>>>>> c03ae1a9
   {
     return x;
   }
@@ -271,11 +243,7 @@
 struct ConstrainMaxFFTSize<true>
 {
   template <intptr_t N, typename T>
-<<<<<<< HEAD
-  intptr_t clamp(intptr_t x, T &constraints) const
-=======
   index clamp(intptr_t x, T& constraints) const
->>>>>>> c03ae1a9
   {
     return std::min<intptr_t>(x, std::get<N>(constraints));
   }
@@ -314,8 +282,10 @@
 
   index fftSize() const noexcept
   {
-    assert(mWindowSize >= 0 && asUnsigned(mWindowSize) <= std::numeric_limits<uint32_t>::max());
-    return mFFTSize < 0 ? nextPow2(static_cast<uint32_t>(mWindowSize), true) : mFFTSize;
+    assert(mWindowSize >= 0 &&
+           asUnsigned(mWindowSize) <= std::numeric_limits<uint32_t>::max());
+    return mFFTSize < 0 ? nextPow2(static_cast<uint32_t>(mWindowSize), true)
+                        : mFFTSize;
   }
   intptr_t fftRaw() const noexcept { return mFFTSize; }
   intptr_t hopRaw() const noexcept { return mHopSize; }
@@ -382,18 +352,16 @@
           // This is all about making drag behaviour in GUI elements sensible
           // If we drag down we want it to leap down by powers of 2, but with a
           // lower bound at th nearest power of 2 >= winSize
-          bool up = inParams.trackFFT.template direction<0>() > 0;
-<<<<<<< HEAD
-          intptr_t fft = v.fftRaw();
-          fft = (fft & (fft - 1)) == 0 ? fft : v.nextPow2(v.fftRaw(), up);
-          fft = std::max<intptr_t>(fft, v.nextPow2(v.winSize(), true));
-=======
-          index  fft = v.fftRaw();
+          bool  up = inParams.trackFFT.template direction<0>() > 0;
+          index fft = v.fftRaw();
           assert(fft <= asSigned(std::numeric_limits<uint32_t>::max()));
-          fft = (fft & (fft - 1)) == 0 ? fft : v.nextPow2(static_cast<uint32_t>(v.fftRaw()), up);
-          assert(v.winSize() >= 0 && v.winSize() <= asSigned(std::numeric_limits<uint32_t>::max()));
-          fft = std::max<index>(fft, v.nextPow2(static_cast<uint32_t>(v.winSize()), true));
->>>>>>> c03ae1a9
+          fft = (fft & (fft - 1)) == 0
+                    ? fft
+                    : v.nextPow2(static_cast<uint32_t>(v.fftRaw()), up);
+          assert(v.winSize() >= 0 &&
+                 v.winSize() <= asSigned(std::numeric_limits<uint32_t>::max()));
+          fft = std::max<index>(
+              fft, v.nextPow2(static_cast<uint32_t>(v.winSize()), true));
           v.setFFT(fft);
           //          v.setFFT(std::max(v.fftRaw(), v.nextPow2(v.winSize(),
           //          true)));
@@ -408,14 +376,16 @@
       //          v.nextPow2(std::max<intptr_t>(v.winSize(),
       //          inParams.fftRaw()),trackFFT.template direction<0>() > 0));
       //
-      constexpr bool     HasMaxFFT = MaxFFTIndex > 0;
-      
-      static_assert(std::numeric_limits<index>::max() >= MaxFFTIndex + Offset,"MaxFFT + Offset too big! You must have a ridiculous number of parameters");
-      
-      constexpr index I = static_cast <index>(MaxFFTIndex + Offset);
+      constexpr bool HasMaxFFT = MaxFFTIndex > 0;
+
+      static_assert(std::numeric_limits<index>::max() >= MaxFFTIndex + Offset,
+                    "MaxFFT + Offset too big! You must have a ridiculous "
+                    "number of parameters");
+
+      constexpr index I = static_cast<index>(MaxFFTIndex + Offset);
 
       // Now check (optionally) against MaxFFTSize
-      
+
       index clippedFFT = std::max<index>(
           ConstrainMaxFFTSize<HasMaxFFT>{}.template clamp<I, Tuple>(v.fftSize(),
                                                                     allParams),
@@ -468,7 +438,7 @@
   {}
 
   const index fixedSize = 3;
-  const type        defaultValue;
+  const type  defaultValue;
 };
 
 template <typename T, typename Fixed, typename... Constraints>
@@ -567,47 +537,14 @@
           Fixed<false>{}};
 }
 
-<<<<<<< HEAD
+
 template <typename IsFixed = Fixed<false>, typename... Constraints>
-constexpr ParamSpec<StringT, IsFixed, Constraints...> StringParam(const char *name, const char *displayName,
-                                                                            const Constraints... c)
+constexpr ParamSpec<StringT, IsFixed, Constraints...>
+StringParam(const char* name, const char* displayName, const Constraints... c)
 {
   return {StringT(name, displayName), std::make_tuple(c...), IsFixed{}};
 }
 
-namespace impl
-{
-  template<typename T>
-  struct ParamLiterals
-  {
-    using type = typename T::type;
-    static std::array<type, 1> getLiteral(const type& p) { return {{p}}; }
-  };
-  
-  template<>
-  struct ParamLiterals<FloatPairsArrayT>
-  {
-    using type = FloatUnderlyingType;
-    
-    static std::array<type, 4> getLiteral(const FloatPairsArrayT::type& p)
-    {
-        auto v = p.value;
-      return { {v[0].first, v[0].second, v[1].first, v[1].second} };
-    }
-  };
-  
-  template<>
-  struct ParamLiterals<FFTParamsT>
-  {
-    using type = LongUnderlyingType;
-    
-    static std::array<type, 3> getLiteral(const FFTParams& p)
-    {
-      return { {p.winSize(), p.hopRaw(), p.fftRaw()}};
-    }
-  };
-}
-=======
 namespace impl {
 template <typename T>
 struct ParamLiterals
@@ -639,7 +576,6 @@
   }
 };
 } // namespace impl
->>>>>>> c03ae1a9
 
 template <typename T, size_t N>
 class ParamLiteralConvertor
