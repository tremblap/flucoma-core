#pragma once

<<<<<<< HEAD
#include <algorithms/public/TransientSegmentation.hpp>
#include <clients/common/ParameterTypes.hpp>
#include <clients/common/ParameterConstraints.hpp>
#include <clients/common/ParameterTrackChanges.hpp>
#include <clients/common/ParameterSet.hpp>
#include <clients/common/FluidBaseClient.hpp>
#include <clients/common/FluidContext.hpp>
#include <clients/common/AudioClient.hpp>
#include <clients/rt/BufferedProcess.hpp>
#include <clients/nrt/FluidNRTClientWrapper.hpp>
=======
#include "BufferedProcess.hpp"
#include "../common/ParameterTypes.hpp"
#include "../common/ParameterConstraints.hpp"
#include "../common/ParameterTrackChanges.hpp"
#include "../common/ParameterSet.hpp"
#include "../common/FluidBaseClient.hpp"
#include "../common/AudioClient.hpp"
#include "../nrt/FluidNRTClientWrapper.hpp"
#include "../../algorithms/public/TransientSegmentation.hpp"

>>>>>>> 1c237e4e
#include <tuple>

namespace fluid {
namespace client {

enum TransientParamIndex {
  kOrder,
  kBlockSize,
  kPadding,
  kSkew,
  kThreshFwd,
  kThreshBack,
  kWinSize,
  kDebounce,
  kMinSeg
};

auto constexpr TransientParams = defineParameters(
    LongParam("order", "Order", 20, Min(10), LowerLimit<kWinSize>(),UpperLimit<kBlockSize>()),
    LongParam("blockSize", "Block Size", 256, Min(100), LowerLimit<kOrder>()),
    LongParam("padSize", "Padding", 128, Min(0)),
    FloatParam("skew", "Skew", 0, Min(-10), Max(10)),
    FloatParam("threshFwd", "Forward Threshold", 2, Min(0)),
    FloatParam("threshBack", "Backward Threshold", 1.1, Min(0)),
    LongParam("windowSize", "Window Size", 14, Min(0), UpperLimit<kOrder>()),
    LongParam("clumpLength", "Clumping Window Length", 25, Min(0)),
    LongParam("minSliceLength", "Minimum Length of Slice",1000)
);


template <typename T>
class TransientsSlice :
public FluidBaseClient<decltype(TransientParams), TransientParams>, public AudioIn, public AudioOut
{
  using HostVector = HostVector<T>;

public:

  TransientsSlice(ParamSetViewType& p): FluidBaseClient(p)
  {
    FluidBaseClient::audioChannelsIn(1);
    FluidBaseClient::audioChannelsOut(1);
  }

  void process(std::vector<HostVector>& input,
<<<<<<< HEAD
               std::vector<HostVector>& output, FluidContext& c) {
=======
               std::vector<HostVector>& output, bool reset = false) {
>>>>>>> 1c237e4e

    if(!input[0].data() || !output[0].data())
      return;

    static constexpr unsigned iterations = 3;
    static constexpr bool refine = false;
    static constexpr double robustFactor = 3.0;

    std::size_t order = get<kOrder>();
    std::size_t blockSize = get<kBlockSize>();
    std::size_t padding = get<kPadding>();
    std::size_t hostVecSize = input[0].size();
    std::size_t maxWinIn = 2*blockSize + padding;
    std::size_t maxWinOut = maxWinIn; //blockSize - padding;

    if (mTrackValues.changed(order, blockSize, padding, hostVecSize) || !mExtractor.get() ) {
      mExtractor.reset(new algorithm::TransientSegmentation(order, iterations, robustFactor));
      mExtractor->prepareStream(blockSize, padding);
      mBufferedProcess.hostSize(hostVecSize);
      mBufferedProcess.maxSize(maxWinIn, maxWinOut, FluidBaseClient::audioChannelsIn(), FluidBaseClient::audioChannelsOut());

    }

    double skew = std::pow(2, get<kSkew>());
    double threshFwd = get<kThreshFwd>();
    double thresBack = get<kThreshBack>();
    size_t halfWindow = std::round(get<kWinSize>() / 2);
    size_t debounce = get<kDebounce>();
    size_t minSeg = get<kMinSeg>();

    mExtractor->setDetectionParameters(skew, threshFwd, thresBack, halfWindow,
                                       debounce, minSeg);

    RealMatrix in(1,hostVecSize);

    in.row(0) = input[0]; //need to convert float->double in some hosts
    mBufferedProcess.push(RealMatrixView(in));

<<<<<<< HEAD
    mBufferedProcess.process(mExtractor->inputSize(), mExtractor->hopSize(), mExtractor->hopSize(), c, [this](RealMatrixView in, RealMatrixView out)
=======
    mBufferedProcess.process(mExtractor->inputSize(), mExtractor->hopSize(), mExtractor->hopSize(), reset, [this](RealMatrixView in, RealMatrixView out)
>>>>>>> 1c237e4e
    {
      mExtractor->process(in.row(0), out.row(0));
    });

    RealMatrix out(1, hostVecSize);
    mBufferedProcess.pull(RealMatrixView(out));

    if(output[0].data()) output[0] = out.row(0);
  }

  size_t latency()
  {
    return get<kPadding>() + get<kBlockSize>() -  get<kOrder>();
  }

private:

  ParameterTrackChanges<size_t,size_t,size_t,size_t> mTrackValues;
  std::unique_ptr<algorithm::TransientSegmentation> mExtractor;
  BufferedProcess mBufferedProcess;
  FluidTensor<T, 1> mTransients;
  size_t mHostSize{0};
  size_t mOrder{0};
  size_t mBlocksize{0};
  size_t mPadding{0};
};

auto constexpr NRTTransientSliceParams = makeNRTParams<TransientsSlice>({BufferParam("source", "Source Buffer")}, {BufferParam("indices","Indices Buffer")});

template <typename T>
using NRTTransientSlice = NRTSliceAdaptor<TransientsSlice<T>, decltype(NRTTransientSliceParams), NRTTransientSliceParams, 1, 1>;

template <typename T>
using NRTThreadedTransientSlice = NRTThreadingAdaptor<NRTTransientSlice<T>>;

} // namespace client
} // namespace fluid<|MERGE_RESOLUTION|>--- conflicted
+++ resolved
@@ -1,17 +1,5 @@
 #pragma once
 
-<<<<<<< HEAD
-#include <algorithms/public/TransientSegmentation.hpp>
-#include <clients/common/ParameterTypes.hpp>
-#include <clients/common/ParameterConstraints.hpp>
-#include <clients/common/ParameterTrackChanges.hpp>
-#include <clients/common/ParameterSet.hpp>
-#include <clients/common/FluidBaseClient.hpp>
-#include <clients/common/FluidContext.hpp>
-#include <clients/common/AudioClient.hpp>
-#include <clients/rt/BufferedProcess.hpp>
-#include <clients/nrt/FluidNRTClientWrapper.hpp>
-=======
 #include "BufferedProcess.hpp"
 #include "../common/ParameterTypes.hpp"
 #include "../common/ParameterConstraints.hpp"
@@ -22,7 +10,6 @@
 #include "../nrt/FluidNRTClientWrapper.hpp"
 #include "../../algorithms/public/TransientSegmentation.hpp"
 
->>>>>>> 1c237e4e
 #include <tuple>
 
 namespace fluid {
@@ -68,11 +55,7 @@
   }
 
   void process(std::vector<HostVector>& input,
-<<<<<<< HEAD
-               std::vector<HostVector>& output, FluidContext& c) {
-=======
-               std::vector<HostVector>& output, bool reset = false) {
->>>>>>> 1c237e4e
+               std::vector<HostVector>& output, FluidContext& c, bool reset = false) {
 
     if(!input[0].data() || !output[0].data())
       return;
@@ -111,11 +94,7 @@
     in.row(0) = input[0]; //need to convert float->double in some hosts
     mBufferedProcess.push(RealMatrixView(in));
 
-<<<<<<< HEAD
-    mBufferedProcess.process(mExtractor->inputSize(), mExtractor->hopSize(), mExtractor->hopSize(), c, [this](RealMatrixView in, RealMatrixView out)
-=======
-    mBufferedProcess.process(mExtractor->inputSize(), mExtractor->hopSize(), mExtractor->hopSize(), reset, [this](RealMatrixView in, RealMatrixView out)
->>>>>>> 1c237e4e
+    mBufferedProcess.process(mExtractor->inputSize(), mExtractor->hopSize(), mExtractor->hopSize(), c, reset, [this](RealMatrixView in, RealMatrixView out)
     {
       mExtractor->process(in.row(0), out.row(0));
     });
