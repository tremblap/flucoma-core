/*
Part of the Fluid Corpus Manipulation Project (http://www.flucoma.org/)
Copyright 2017-2019 University of Huddersfield.
Licensed under the BSD-3 License.
See license.md file in the project root for full license information.
This project has received funding from the European Research Council (ERC)
under the European Union’s Horizon 2020 research and innovation programme
(grant agreement No 725899).
*/
#pragma once

#include "../common/AudioClient.hpp"
#include "../common/BufferedProcess.hpp"
#include "../common/FluidBaseClient.hpp"
#include "../common/FluidNRTClientWrapper.hpp"
#include "../common/ParameterConstraints.hpp"
#include "../common/ParameterSet.hpp"
#include "../common/ParameterTypes.hpp"
#include "../../algorithms/public/DCT.hpp"
#include "../../algorithms/public/Loudness.hpp"
#include "../../algorithms/public/MelBands.hpp"
#include "../../algorithms/public/NoveltySegmentation.hpp"
#include "../../algorithms/public/STFT.hpp"
#include "../../algorithms/public/YINFFT.hpp"
#include "../../algorithms/util/TruePeak.hpp"
#include "../../data/TensorTypes.hpp"
#include <tuple>

namespace fluid {
namespace client {


<<<<<<< HEAD
class NoveltySliceClient : public FluidBaseClient,
                           public AudioIn,
                           public AudioOut
=======
extern auto constexpr NoveltyParams = defineParameters(
    EnumParam("feature", "Feature", 0, "Spectrum", "MFCC", "Pitch", "Loudness"),
    LongParam("kernelSize", "KernelSize", 3, Min(3), Odd(),
              UpperLimit<kMaxKernelSize>()),
    FloatParam("threshold", "Threshold", 0.5, Min(0)),
    LongParam("filterSize", "Smoothing Filter Size", 1, Min(1),
              UpperLimit<kMaxFilterSize>()),
    LongParam("minSliceLength", "Minimum Length of Slice", 2, Min(0)),
    FFTParam<kMaxFFTSize>("fftSettings", "FFT Settings", 1024, -1, -1),
    LongParam<Fixed<true>>("maxFFTSize", "Maxiumm FFT Size", 16384, Min(4),
                           PowerOfTwo{}),
    LongParam<Fixed<true>>("maxKernelSize", "Maxiumm Kernel Size", 101, Min(3),
                           Odd()),
    LongParam<Fixed<true>>("maxFilterSize", "Maxiumm Filter Size", 100,
                           Min(1)));

template <typename T>
class NoveltySliceClient
    : public FluidBaseClient<decltype(NoveltyParams), NoveltyParams>,
      public AudioIn,
      public AudioOut
>>>>>>> 81ec4ef3
{


  enum NoveltyParamIndex {
    kFeature,
    kKernelSize,
    kThreshold,
    kFilterSize,
    kDebounce,
    kFFT,
    kMaxFFTSize,
    kMaxKernelSize,
    kMaxFilterSize,
  };

public:
  FLUID_DECLARE_PARAMS(
      EnumParam("feature", "Feature", 0, "Spectrum", "MFCC", "Pitch",
                "Loudness"),
      LongParam("kernelSize", "KernelSize", 3, Min(3), Odd(),
                UpperLimit<kMaxKernelSize>()),
      FloatParam("threshold", "Threshold", 0.5, Min(0)),
      LongParam("filterSize", "Smoothing Filter Size", 1, Min(1),
                UpperLimit<kMaxFilterSize>()),
      LongParam("minSliceLength", "Minimum Length of Slice", 2, Min(0)),
      FFTParam<kMaxFFTSize>("fftSettings", "FFT Settings", 1024, -1, -1),
      LongParam<Fixed<true>>("maxFFTSize", "Maxiumm FFT Size", 16384, Min(4),
                             PowerOfTwo{}),
      LongParam<Fixed<true>>("maxKernelSize", "Maxiumm Kernel Size", 101,
                             Min(3), Odd()),
      LongParam<Fixed<true>>("maxFilterSize", "Maxiumm Filter Size", 100,
                             Min(1)));


  NoveltySliceClient(ParamSetViewType& p)
      : mParams{p}, mNovelty{get<kMaxKernelSize>(), get<kMaxFilterSize>()},
        mSTFT{get<kFFT>().winSize(), get<kFFT>().fftSize(),
              get<kFFT>().hopSize()},
        mLoudness{get<kMaxFFTSize>()}
  {
    audioChannelsIn(1);
    audioChannelsOut(1);
  }

<<<<<<< HEAD
  template <typename T>
  void process(std::vector<HostVector<T>>& input,
               std::vector<HostVector<T>>& output, FluidContext& c,
               bool reset = false)
=======

  void initAlgorithms(index feature, index windowSize)
  {
    index nDims = 2;
    if (feature < 3)
    {
      mSpectrum.resize(get<kFFT>().frameSize());
      mMagnitude.resize(get<kFFT>().frameSize());
      mSTFT = algorithm::STFT(get<kFFT>().winSize(), get<kFFT>().fftSize(),
                              get<kFFT>().hopSize());
    }
    if (feature == 0) { nDims = get<kFFT>().frameSize(); }
    else if (feature == 1)
    {
      mBands.resize(40);
      mMelBands.init(20, 2000, 40, get<kFFT>().frameSize(), sampleRate(),
                     get<kFFT>().winSize());
      mDCT.init(40, 13);
      nDims = 13;
    }
    else if (feature == 3)
    {
      mLoudness.init(windowSize, sampleRate());
    }
    mFeature.resize(nDims);
    mNovelty.init(get<kKernelSize>(), get<kFilterSize>(), nDims);
  }

  void process(std::vector<HostVector>& input, std::vector<HostVector>& output,
               FluidContext& c)
>>>>>>> 81ec4ef3
  {
    using algorithm::NoveltySegmentation;


    if (!input[0].data() || !output[0].data()) return;

    index hostVecSize = input[0].size();
    index windowSize = get<kFFT>().winSize();
    index feature = get<kFeature>();
    if (mParamsTracker.changed(hostVecSize, get<kFeature>(), get<kKernelSize>(),
                               get<kFilterSize>(), windowSize, sampleRate()))
    {
      mBufferedProcess.hostSize(hostVecSize);
      mBufferedProcess.maxSize(windowSize, windowSize,
                               FluidBaseClient::audioChannelsIn(),
                               FluidBaseClient::audioChannelsOut());
      initAlgorithms(feature, windowSize);
    }
    RealMatrix in(1, hostVecSize);
    in.row(0) = input[0];
    RealMatrix out(1, hostVecSize);
    index      frameOffset = 0; // in case kHopSize < hostVecSize
    mBufferedProcess.push(RealMatrixView(in));
    mBufferedProcess.process(
        windowSize, windowSize, get<kFFT>().hopSize(), c,
        [&, this](RealMatrixView in, RealMatrixView) {
          switch (feature)
          {
          case 0:
            mSTFT.processFrame(in.row(0), mSpectrum);
            mSTFT.magnitude(mSpectrum, mFeature);
            break;
          case 1:
            mSTFT.processFrame(in.row(0), mSpectrum);
            mSTFT.magnitude(mSpectrum, mMagnitude);
            mMelBands.processFrame(mMagnitude, mBands, false, false, true);
            mDCT.processFrame(mBands, mFeature);
            break;
          case 2:
            mSTFT.processFrame(in.row(0), mSpectrum);
            mSTFT.magnitude(mSpectrum, mMagnitude);
            mYinFFT.processFrame(mMagnitude, mFeature, 20, 5000, sampleRate());
            break;
          case 3:
            mLoudness.processFrame(in.row(0), mFeature, true, true);
            break;
          }
          if (frameOffset < out.row(0).size())
            out.row(0)(frameOffset) = mNovelty.processFrame(
                mFeature, get<kThreshold>(), get<kDebounce>());
          frameOffset += get<kFFT>().hopSize();
        });
    output[0] = out.row(0);
  }

  index latency()
  {
    return get<kFFT>().winSize() +
           (((get<kFilterSize>() / 2) + ((get<kKernelSize>() + 1) / 2)) *
            get<kFFT>().hopSize());
  }

  void reset()
  {
    mBufferedProcess.reset();
    initAlgorithms(get<kFeature>(), get<kFFT>().winSize());
  }

private:
<<<<<<< HEAD
  algorithm::NoveltySegmentation mNovelty;
  ParameterTrackChanges<index, index, index, double, index, index, double>
                                       mParamsTracker;
  BufferedProcess                      mBufferedProcess;
  algorithm::STFT                      mSTFT;
=======
  algorithm::NoveltySegmentation mNovelty{get<kMaxKernelSize>(),
                                          get<kMaxFilterSize>()};
  ParameterTrackChanges<index, index, index, index, index, double>
                  mParamsTracker;
  BufferedProcess mBufferedProcess;
  algorithm::STFT mSTFT{get<kFFT>().winSize(), get<kFFT>().fftSize(),
                        get<kFFT>().hopSize()};
>>>>>>> 81ec4ef3
  FluidTensor<std::complex<double>, 1> mSpectrum;
  FluidTensor<double, 1>               mMagnitude;
  FluidTensor<double, 1>               mBands;
  FluidTensor<double, 1>               mFeature;
  algorithm::MelBands                  mMelBands{40, get<kMaxFFTSize>()};
  algorithm::DCT                       mDCT{40, 13};
  algorithm::YINFFT                    mYinFFT;
  algorithm::Loudness                  mLoudness;
};


using RTNoveltySliceClient = ClientWrapper<NoveltySliceClient>;

auto constexpr NRTNoveltySliceParams = makeNRTParams<RTNoveltySliceClient>(
    {InputBufferParam("source", "Source Buffer")},
    {BufferParam("indices", "Indices Buffer")});

using NRTNoveltySliceClient =
    NRTSliceAdaptor<NoveltySliceClient, decltype(NRTNoveltySliceParams),
                    NRTNoveltySliceParams, 1, 1>;

using NRTThreadingNoveltySliceClient =
    NRTThreadingAdaptor<NRTNoveltySliceClient>;

} // namespace client
} // namespace fluid<|MERGE_RESOLUTION|>--- conflicted
+++ resolved
@@ -30,33 +30,9 @@
 namespace client {
 
 
-<<<<<<< HEAD
 class NoveltySliceClient : public FluidBaseClient,
                            public AudioIn,
                            public AudioOut
-=======
-extern auto constexpr NoveltyParams = defineParameters(
-    EnumParam("feature", "Feature", 0, "Spectrum", "MFCC", "Pitch", "Loudness"),
-    LongParam("kernelSize", "KernelSize", 3, Min(3), Odd(),
-              UpperLimit<kMaxKernelSize>()),
-    FloatParam("threshold", "Threshold", 0.5, Min(0)),
-    LongParam("filterSize", "Smoothing Filter Size", 1, Min(1),
-              UpperLimit<kMaxFilterSize>()),
-    LongParam("minSliceLength", "Minimum Length of Slice", 2, Min(0)),
-    FFTParam<kMaxFFTSize>("fftSettings", "FFT Settings", 1024, -1, -1),
-    LongParam<Fixed<true>>("maxFFTSize", "Maxiumm FFT Size", 16384, Min(4),
-                           PowerOfTwo{}),
-    LongParam<Fixed<true>>("maxKernelSize", "Maxiumm Kernel Size", 101, Min(3),
-                           Odd()),
-    LongParam<Fixed<true>>("maxFilterSize", "Maxiumm Filter Size", 100,
-                           Min(1)));
-
-template <typename T>
-class NoveltySliceClient
-    : public FluidBaseClient<decltype(NoveltyParams), NoveltyParams>,
-      public AudioIn,
-      public AudioOut
->>>>>>> 81ec4ef3
 {
 
 
@@ -95,18 +71,12 @@
       : mParams{p}, mNovelty{get<kMaxKernelSize>(), get<kMaxFilterSize>()},
         mSTFT{get<kFFT>().winSize(), get<kFFT>().fftSize(),
               get<kFFT>().hopSize()},
-        mLoudness{get<kMaxFFTSize>()}
+        mMelBands{40, get<kMaxFFTSize>()}, mLoudness{get<kMaxFFTSize>()}
   {
     audioChannelsIn(1);
     audioChannelsOut(1);
   }
 
-<<<<<<< HEAD
-  template <typename T>
-  void process(std::vector<HostVector<T>>& input,
-               std::vector<HostVector<T>>& output, FluidContext& c,
-               bool reset = false)
-=======
 
   void initAlgorithms(index feature, index windowSize)
   {
@@ -135,9 +105,9 @@
     mNovelty.init(get<kKernelSize>(), get<kFilterSize>(), nDims);
   }
 
-  void process(std::vector<HostVector>& input, std::vector<HostVector>& output,
-               FluidContext& c)
->>>>>>> 81ec4ef3
+  template <typename T>
+  void process(std::vector<HostVector<T>>& input,
+               std::vector<HostVector<T>>& output, FluidContext& c)
   {
     using algorithm::NoveltySegmentation;
 
@@ -207,26 +177,16 @@
   }
 
 private:
-<<<<<<< HEAD
   algorithm::NoveltySegmentation mNovelty;
-  ParameterTrackChanges<index, index, index, double, index, index, double>
+  ParameterTrackChanges<index, index, index, index, index, double>
                                        mParamsTracker;
   BufferedProcess                      mBufferedProcess;
   algorithm::STFT                      mSTFT;
-=======
-  algorithm::NoveltySegmentation mNovelty{get<kMaxKernelSize>(),
-                                          get<kMaxFilterSize>()};
-  ParameterTrackChanges<index, index, index, index, index, double>
-                  mParamsTracker;
-  BufferedProcess mBufferedProcess;
-  algorithm::STFT mSTFT{get<kFFT>().winSize(), get<kFFT>().fftSize(),
-                        get<kFFT>().hopSize()};
->>>>>>> 81ec4ef3
   FluidTensor<std::complex<double>, 1> mSpectrum;
   FluidTensor<double, 1>               mMagnitude;
   FluidTensor<double, 1>               mBands;
   FluidTensor<double, 1>               mFeature;
-  algorithm::MelBands                  mMelBands{40, get<kMaxFFTSize>()};
+  algorithm::MelBands                  mMelBands;
   algorithm::DCT                       mDCT{40, 13};
   algorithm::YINFFT                    mYinFFT;
   algorithm::Loudness                  mLoudness;
@@ -236,8 +196,8 @@
 using RTNoveltySliceClient = ClientWrapper<NoveltySliceClient>;
 
 auto constexpr NRTNoveltySliceParams = makeNRTParams<RTNoveltySliceClient>(
-    {InputBufferParam("source", "Source Buffer")},
-    {BufferParam("indices", "Indices Buffer")});
+    InputBufferParam("source", "Source Buffer"),
+    BufferParam("indices", "Indices Buffer"));
 
 using NRTNoveltySliceClient =
     NRTSliceAdaptor<NoveltySliceClient, decltype(NRTNoveltySliceParams),
