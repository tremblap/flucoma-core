/*
@file: BaseSTFTClient

Test class for STFT pass-through
*/
#pragma once

#include "BufferedProcess.hpp"
<<<<<<< HEAD
#include <algorithms/public/STFT.hpp>
#include <clients/common/FluidBaseClient.hpp>
#include <clients/common/FluidContext.hpp>
#include <clients/common/ParameterConstraints.hpp>
#include <clients/common/ParameterTypes.hpp>
#include <clients/common/ParameterSet.hpp>
#include <data/FluidTensor.hpp>
#include <data/TensorTypes.hpp>
=======
#include "../common/FluidBaseClient.hpp"
#include "../common/ParameterConstraints.hpp"
#include "../common/ParameterTypes.hpp"
#include "../common/ParameterSet.hpp"
#include "../../algorithms/public/STFT.hpp"
#include "../../data/FluidTensor.hpp"
#include "../../data/TensorTypes.hpp"
>>>>>>> 1c237e4e

namespace fluid {
namespace client {

enum STFTParamIndex { kFFT, kMaxFFT };

auto constexpr STFTParams = defineParameters(
    FFTParam<kMaxFFT>("fftSettings","FFT Settings", 1024, -1, -1),
    LongParam<Fixed<true>>("maxFFTSize", "Maxiumm FFT Size", 16384, Min(4), PowerOfTwo{})
  );

template <typename T>
class BaseSTFTClient : public FluidBaseClient<decltype(STFTParams), STFTParams>, public AudioIn, public AudioOut
{
  using HostVector = HostVector<T>;

public:

  BaseSTFTClient(ParamSetViewType& p) : FluidBaseClient(p), mSTFTBufferedProcess{get<kMaxFFT>(),1,1}
  {
    FluidBaseClient::audioChannelsIn(1);
    FluidBaseClient::audioChannelsOut(1);
  }

  size_t latency() { return get<kFFT>().winSize(); }

  void process(std::vector<HostVector> &input,
<<<<<<< HEAD
               std::vector<HostVector> &output, FluidContext& c) {
=======
               std::vector<HostVector> &output, bool reset = false) {
>>>>>>> 1c237e4e

    if (!input[0].data() || !output[0].data())
      return;
    // Here we do an STFT and its inverse
<<<<<<< HEAD
    mSTFTBufferedProcess.process(mParams, input, output, c, 
=======
    mSTFTBufferedProcess.process(mParams, input, output, reset,
>>>>>>> 1c237e4e
        [](ComplexMatrixView in, ComplexMatrixView out) { out = in; });
  }

private:
  STFTBufferedProcess<ParamSetViewType, T, kFFT, true> mSTFTBufferedProcess;
};
} // namespace client
} // namespace fluid<|MERGE_RESOLUTION|>--- conflicted
+++ resolved
@@ -6,16 +6,6 @@
 #pragma once
 
 #include "BufferedProcess.hpp"
-<<<<<<< HEAD
-#include <algorithms/public/STFT.hpp>
-#include <clients/common/FluidBaseClient.hpp>
-#include <clients/common/FluidContext.hpp>
-#include <clients/common/ParameterConstraints.hpp>
-#include <clients/common/ParameterTypes.hpp>
-#include <clients/common/ParameterSet.hpp>
-#include <data/FluidTensor.hpp>
-#include <data/TensorTypes.hpp>
-=======
 #include "../common/FluidBaseClient.hpp"
 #include "../common/ParameterConstraints.hpp"
 #include "../common/ParameterTypes.hpp"
@@ -23,7 +13,6 @@
 #include "../../algorithms/public/STFT.hpp"
 #include "../../data/FluidTensor.hpp"
 #include "../../data/TensorTypes.hpp"
->>>>>>> 1c237e4e
 
 namespace fluid {
 namespace client {
@@ -51,20 +40,12 @@
   size_t latency() { return get<kFFT>().winSize(); }
 
   void process(std::vector<HostVector> &input,
-<<<<<<< HEAD
-               std::vector<HostVector> &output, FluidContext& c) {
-=======
-               std::vector<HostVector> &output, bool reset = false) {
->>>>>>> 1c237e4e
+               std::vector<HostVector> &output, FluidContext& c, bool reset = false) {
 
     if (!input[0].data() || !output[0].data())
       return;
     // Here we do an STFT and its inverse
-<<<<<<< HEAD
-    mSTFTBufferedProcess.process(mParams, input, output, c, 
-=======
-    mSTFTBufferedProcess.process(mParams, input, output, reset,
->>>>>>> 1c237e4e
+    mSTFTBufferedProcess.process(mParams, input, output, c, reset,
         [](ComplexMatrixView in, ComplexMatrixView out) { out = in; });
   }
 
