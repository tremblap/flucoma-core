--- conflicted
+++ resolved
@@ -23,10 +23,9 @@
 namespace fluid {
 namespace client {
 
-<<<<<<< HEAD
-using algorithm::Loudness;
 
-class LoudnessClient: public FluidBaseClient, public AudioIn, public ControlOut {
+class LoudnessClient : public FluidBaseClient, public AudioIn, public ControlOut
+{
 
   enum LoudnessParamIndex {
     kKWeighting,
@@ -37,67 +36,30 @@
   };
 
 public:
-
   FLUID_DECLARE_PARAMS(
-    EnumParam("kWeighting", "Apply K-Weighting", 1, "Off","On"),
-    EnumParam("truePeak", "Compute True Peak", 1, "Off","On"),
-    LongParam("windowSize", "Window Size", 1024, UpperLimit<kMaxWindowSize>()),
-    LongParam("hopSize", "Hop Size", 512, Min(1)),
-    LongParam<Fixed<true>>("maxWindowSize", "Max Window Size",
-              16384, Min(4), PowerOfTwo{})
-  ); // 17640 next power of two
+      EnumParam("kWeighting", "Apply K-Weighting", 1, "Off", "On"),
+      EnumParam("truePeak", "Compute True Peak", 1, "Off", "On"),
+      LongParam("windowSize", "Window Size", 1024,
+                UpperLimit<kMaxWindowSize>()),
+      LongParam("hopSize", "Hop Size", 512, Min(1)),
+      LongParam<Fixed<true>>("maxWindowSize", "Max Window Size", 16384, Min(4),
+                             PowerOfTwo{}) // 17640 next power of two
+  );                                       // 17640 next power of two
 
 
-  LoudnessClient(ParamSetViewType &p) : mParams(p),
-        mAlgorithm{static_cast<int>(get<kMaxWindowSize>())} {
+  LoudnessClient(ParamSetViewType& p)
+      : mParams(p), mAlgorithm{get<kMaxWindowSize>()}
+  {
     audioChannelsIn(1);
     controlChannelsOut(2);
     mDescriptors = FluidTensor<double, 1>(2);
   }
 
   template <typename T>
-  void process(std::vector<HostVector<T>> &input, std::vector<HostVector<T>> &output, FluidContext& c,
-               bool reset = false) {
-    if (!input[0].data() || !output[0].data())
-      return;
-=======
-enum LoudnessParamIndex {
-  kKWeighting,
-  kTruePeak,
-  kWindowSize,
-  kHopSize,
-  kMaxWindowSize
-};
-
-auto constexpr LoudnessParams = defineParameters(
-    EnumParam("kWeighting", "Apply K-Weighting", 1, "Off", "On"),
-    EnumParam("truePeak", "Compute True Peak", 1, "Off", "On"),
-    LongParam("windowSize", "Window Size", 1024, UpperLimit<kMaxWindowSize>()),
-    LongParam("hopSize", "Hop Size", 512, Min(1)),
-    LongParam<Fixed<true>>("maxWindowSize", "Max Window Size", 16384, Min(4),
-                           PowerOfTwo{})); // 17640 next power of two
-
-template <typename T>
-class LoudnessClient
-    : public FluidBaseClient<decltype(LoudnessParams), LoudnessParams>,
-      public AudioIn,
-      public ControlOut
-{
-  using HostVector = FluidTensorView<T, 1>;
-
-public:
-  LoudnessClient(ParamSetViewType& p) : FluidBaseClient(p)
-  {
-    FluidBaseClient::audioChannelsIn(1);
-    FluidBaseClient::controlChannelsOut(2);
-    mDescriptors = FluidTensor<double, 1>(2);
-  }
-
-  void process(std::vector<HostVector>& input, std::vector<HostVector>& output,
-               FluidContext& c)
+  void process(std::vector<HostVector<T>>& input,
+               std::vector<HostVector<T>>& output, FluidContext& c)
   {
     if (!input[0].data() || !output[0].data()) return;
->>>>>>> c03ae1a9
     assert(FluidBaseClient::controlChannelsOut() && "No control channels");
     assert(output.size() >= asUnsigned(FluidBaseClient::controlChannelsOut()) &&
            "Too few output channels");
@@ -114,61 +76,43 @@
     RealMatrix in(1, hostVecSize);
     in.row(0) = input[0];
     mBufferedProcess.push(RealMatrixView(in));
-    mBufferedProcess.processInput(get<kWindowSize>(), get<kHopSize>(), c,
-                                  [&](RealMatrixView frame) {
-                                    mAlgorithm.processFrame(
-                                        frame.row(0), mDescriptors,
-                                        get<kKWeighting>() == 1,
-                                        get<kTruePeak>() == 1);
-                                  });
+    mBufferedProcess.processInput(
+        get<kWindowSize>(), get<kHopSize>(), c, [&](RealMatrixView frame) {
+          mAlgorithm.processFrame(frame.row(0), mDescriptors,
+                                  get<kKWeighting>() == 1,
+                                  get<kTruePeak>() == 1);
+        });
     output[0](0) = static_cast<T>(mDescriptors(0));
     output[1](0) = static_cast<T>(mDescriptors(1));
   }
 
   index latency() { return get<kWindowSize>(); }
 
-  void reset(){ mBufferedProcess.reset(); }
+  void reset() { mBufferedProcess.reset(); }
 
   index controlRate() { return get<kHopSize>(); }
 
 private:
-<<<<<<< HEAD
-  Loudness mAlgorithm;
-  ParameterTrackChanges<size_t, size_t, size_t> mBufferParamsTracker;
-  BufferedProcess mBufferedProcess;
-=======
   ParameterTrackChanges<index, index, index, double> mBufferParamsTracker;
 
-  algorithm::Loudness mAlgorithm{get<kMaxWindowSize>()};
+  algorithm::Loudness mAlgorithm;
 
   BufferedProcess        mBufferedProcess;
->>>>>>> c03ae1a9
   FluidTensor<double, 1> mDescriptors;
 };
 
 
 using RTLoudnessClient = ClientWrapper<LoudnessClient>;
 
-auto constexpr NRTLoudnessParams =
-<<<<<<< HEAD
-    makeNRTParams<RTLoudnessClient>({InputBufferParam("source", "Source Buffer")},
-                                  {BufferParam("features", "Features Buffer")});
+auto constexpr NRTLoudnessParams = makeNRTParams<RTLoudnessClient>(
+    {InputBufferParam("source", "Source Buffer")},
+    {BufferParam("features", "Features Buffer")});
 
-=======
-    makeNRTParams<LoudnessClient>(InputBufferParam("source", "Source Buffer"),
-                                  BufferParam("features", "Features Buffer"));
-template <typename T>
->>>>>>> c03ae1a9
 using NRTLoudnessClient =
     NRTControlAdaptor<RTLoudnessClient, decltype(NRTLoudnessParams),
                       NRTLoudnessParams, 1, 1>;
 
-<<<<<<< HEAD
 using NRTThreadedLoudnessClient = NRTThreadingAdaptor<NRTLoudnessClient>;
-=======
-template <typename T>
-using NRTThreadedLoudnessClient = NRTThreadingAdaptor<NRTLoudnessClient<T>>;
->>>>>>> c03ae1a9
 
 } // namespace client
 } // namespace fluid