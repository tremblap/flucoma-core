--- conflicted
+++ resolved
@@ -11,60 +11,35 @@
 
 #include "../common/AudioClient.hpp"
 #include "../common/FluidBaseClient.hpp"
+#include "../common/FluidNRTClientWrapper.hpp"
 #include "../common/ParameterConstraints.hpp"
 #include "../common/ParameterSet.hpp"
 #include "../../data/TensorTypes.hpp"
 
-#include "../nrt/FluidNRTClientWrapper.hpp"
 
 namespace fluid {
 namespace client {
 
-<<<<<<< HEAD
 class GainClient : public FluidBaseClient, public AudioIn, public AudioOut
 {
   enum GainParamTags { kGain };
+
 public:
-
   FLUID_DECLARE_PARAMS(FloatParam("gain", "Gain", 1.0));
 
-  GainClient(ParamSetViewType &p) : mParams(p) {
+  GainClient(ParamSetViewType& p) : mParams(p)
+  {
     audioChannelsIn(2);
     audioChannelsOut(1);
-=======
-enum GainParamTags { kGain };
-
-constexpr auto GainParams = defineParameters(FloatParam("gain", "Gain", 1.0));
-
-/// @class GainAudioClient
-template <typename T>
-class GainClient : public FluidBaseClient<decltype(GainParams), GainParams>,
-                   public AudioIn,
-                   public AudioOut
-{
-  using HostVector = FluidTensorView<T, 1>;
-
-public:
-  GainClient(ParamSetViewType& p) : FluidBaseClient(p)
-  {
-    FluidBaseClient::audioChannelsIn(2);
-    FluidBaseClient::audioChannelsOut(1);
->>>>>>> c03ae1a9
   }
 
-  size_t latency() { return 0; }
+  index latency() { return 0; }
+  void  reset() {}
 
-<<<<<<< HEAD
   template <typename T>
-  void process(std::vector<FluidTensorView<T,1>> &input, std::vector<FluidTensorView<T,1>> &output, FluidContext& c,
-               bool reset = false) {
-=======
-  void reset() {}
-
-  void process(std::vector<HostVector>& input, std::vector<HostVector>& output,
-               FluidContext&)
+  void process(std::vector<FluidTensorView<T, 1>>& input,
+               std::vector<FluidTensorView<T, 1>>& output, FluidContext& c)
   {
->>>>>>> c03ae1a9
     // Data is stored with samples laid out in rows, one channel per row
     if (!input[0].data()) return;
 
@@ -87,11 +62,15 @@
 
 using RTGainClient = ClientWrapper<GainClient>;
 
-auto constexpr NRTGainParams = makeNRTParams<GainClient>({InputBufferParam("source", "Source Buffer"),InputBufferParam("gainbuffer","Gain Buffer")},  {BufferParam("out","output Buffer")});
+auto constexpr NRTGainParams =
+    makeNRTParams<GainClient>({InputBufferParam("source", "Source Buffer"),
+                               InputBufferParam("gainbuffer", "Gain Buffer")},
+                              {BufferParam("out", "output Buffer")});
 
-using NRTGain = NRTStreamAdaptor<RTGainClient, decltype(NRTGainParams), NRTGainParams, 2, 1>;
-  
-using NRTThreadedGain = NRTThreadingAdaptor<NRTGain>;
+using NRTGainClient =
+    NRTStreamAdaptor<GainClient, decltype(NRTGainParams), NRTGainParams, 2, 1>;
+
+using NRTThreadedGainClient = NRTThreadingAdaptor<NRTGainClient>;
 
 
 } // namespace client
