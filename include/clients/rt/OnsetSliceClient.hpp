--- conflicted
+++ resolved
@@ -44,8 +44,6 @@
     FloatParam("threshold", "Threshold", 0.5, Min(0)),
     LongParam("minSliceLength", "Minimum Length of Slice", 2, Min(0)),
     LongParam("filterSize", "Filter Size", 5, Min(1), Odd(), Max(101)),
-    // LongParam("frameDelta", "Frame Delta", 0, Min(0),
-    // UpperLimit<kWinSize>()),
     LongParam("frameDelta", "Frame Delta", 0, Min(0)),
     FFTParam<kMaxFFTSize>("fftSettings", "FFT Settings", 1024, -1, -1),
     LongParam<Fixed<true>>("maxFFTSize", "Maxiumm FFT Size", 16384, Min(4),
@@ -101,7 +99,7 @@
     int        frameOffset = 0; // in case kHopSize < hostVecSize
     mBufferedProcess.push(RealMatrixView(in));
     mBufferedProcess.process(
-        totalWindow, totalWindow, get<kFFT>().hopSize(), c, 
+        totalWindow, totalWindow, get<kFFT>().hopSize(), c,
         [&, this](RealMatrixView in, RealMatrixView) {
           out.row(0)(frameOffset) = mAlgorithm.processFrame(in.row(0));
           frameOffset += get<kFFT>().hopSize();
@@ -109,13 +107,7 @@
     output[0] = out.row(0);
   }
 
-<<<<<<< HEAD
   long latency() { return get<kFFT>().hopSize() + get<kFrameDelta>(); }
-=======
-  index latency() { return get<kFFT>().winSize() + get<kFrameDelta>(); }
-
-  void reset() { mBufferedProcess.reset(); }
->>>>>>> 026bab6b
 
 private:
   OnsetSegmentation                             mAlgorithm{get<kMaxFFTSize>()};
